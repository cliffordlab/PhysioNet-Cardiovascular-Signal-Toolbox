--- conflicted
+++ resolved
@@ -1,6 +1,6 @@
 # PhysioNet Cardiovascular Signal Toolbox
 ## Introduction
-The **PhysioNet Cardiovascular Signal Toolbox** is a cardiovascular dynamics analysis package, designed 
+The **PhysioNet Cardiovascular Signal Toolbox** is a cardiovascular dynamics analysis package, designed 
 to meet the need in the clinical and scientific community for a validated, 
 standardized, well-documented open-source toolkit to evaluate the 
 relationships between physiological signals and disease. The package not 
@@ -14,7 +14,7 @@
 data are poorly described and highly variant in most of the literature. 
 Therefore, we have included signal processing methods that include state 
 of the art peak detectors, signal quality processing units, and beat/rhythm 
-phenotyping. The package can also analyze the interactions between 
+phenotyping. The package can also analyze the interactions between 
 multiple physiological signals.
 
 ## Full Instructions: 
@@ -115,7 +115,7 @@
 
 #### Nonlinear HRV measures: 
 
-    PoincarÃ© plot (PP)
+    Poincaré plot (PP)
      - SD1        : (ms) standard  deviation  of  projection  of  the  PP    
                     on the line perpendicular to the line of identity (y=-x)
      - SD2        : (ms) standard deviation of the projection of the PP on 
@@ -151,15 +151,6 @@
 
 The SQI values are also saved as annotations files both for ECG and PPG/ABP
 
-<<<<<<< HEAD
-For ECG the SQI values are saved as a number from 0 to 100 in a file with extansion
-*.sqijw : comparison of jqrs wrt wqrs detection
-*.sqijs : comparison of jqrs wrt sqrs detection
-
-read these files as follows
-
-[sqiTime,~, sqiValue] = read_ann('fileName' , 'sqijw')
-=======
 For ECG the SQI values are saved as a number from 0 to 100 in a file with extansion:
 
     *.sqijw : comparison of jqrs wrt wqrs detection
@@ -168,18 +159,13 @@
 read these files as follows
 
     [sqiTime,~,sqiValue] = read_ann('fileName' , 'sqijw')
->>>>>>> 5c8e11c0
 
 For PPG and ABP two different values of SQI are seved in each annotation files
 and they are related to a specific 'beat', one is a char value (E: excellent 
 beat, A: acceptable beat, Q: unaceptable beat) and the other value is an integer 
 in the range 0-100 given by the average of three SQI values (see PPG_SQI_buf.m)
 
-<<<<<<< HEAD
-read these files as follows
-=======
 read *.ppgsqi files as follows 
->>>>>>> 5c8e11c0
 
     [ppgAnn, ppgSQI, ppgSQInum] = read_ann('fileName', 'sqippg')
   
