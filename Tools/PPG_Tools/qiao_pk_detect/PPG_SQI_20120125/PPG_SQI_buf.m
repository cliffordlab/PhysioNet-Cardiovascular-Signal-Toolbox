% [annot sqimatrix template valid] = PPG_SQI_buf(wave,anntime,template_ahead,windowlen,Fs)
% 
% PPG_SQI.m - PPG SQI based on beat template correlation.
% (as an advice, the algorithm get 30 beats at each call and run in loop)
% by Qiao Li 30 Mar 2011
% 
% input: 
%     wave:       PPG data; 
%     anntime:    PPG annotation time (samples), read from ple annot file,
%                 But the ann-time is the OFFSET based on wave(1)
%     template:   Last PPG beat template 
%     windowlen:  length of window to calculate template(default: 30s)
%     Fs       :  sampling frequency (default Fs=125Hz)
% output:
%     annot:      ppg sqi annotation
%                     E - excellent beat; 
%                     A - acceptable beat; 
%                     Q - unacceptable beat
%     sqimatrix:  ppg sqi matrix   
%                     [N,1]: SQI based on Direct compare
%                     [N,2]: SQI based on Linear resampling
%                     [N,3]: SQI based on Dynamic time warping
%                     [N,4]: SQI based on Clipping detection
%     template:   Current PPG beat template
%     valid:      1 or greater for valid template, 
%                 0 for invalid template
%	
%   LICENSE:    
%       This software is offered freely and without warranty under 
%       the GNU (v3 or later) public license. See license file for
%       more information
%
% 03-03-2017
% Edits by Adriana Vest
% - Changed output variable annot from numeric to cell to preserve
%   characters
% - Style changes to align loops and conditional statements
%
% 12-01-2017 Modified by Giulia Da Poian: sampling frequency as input
% parameter instead of fixed fs = 125
% 
% 12-19-2017 Modified by Giulia Da Poian: replaced dp_dtw with dpfast 
% 09-26-2018 Modified by Giulia Da Poian: try to use dpfast and if not
% working switch to dp_dtw

function [annot sqimatrix template valid] = PPG_SQI_buf(wave,anntime,template,windowlen,Fs)

    if nargin < 5
        Fs = 125; 
    end
    if nargin < 4 || isempty(windowlen)
        windowlen=30*Fs;
    end
    if nargin < 3 || isempty(template)
        template=[];
    end
    if nargin < 2
        sprintf('Error: must provide wave, anntime');
        annot=[];
        sqimatrix=[];
        template=[];
        valid=0;
        return;
    end

    annot=[];
    sqimatrix=[];
    
    % get PPG template
    [t t2 v]=template_pleth(wave(1:min(windowlen,length(wave))), anntime(find(anntime<min(windowlen,length(wave)))),0, Fs);

    if v<1 && length(template)<1 % Current template invalid && no previous template available
        for j=1:length(anntime)
            annot{j}='Q'; % Unacceptable
        end
        t=[];
    else
        % Using previous template as the template
        if v<1
            t=template;
        end
        % Using t2 if available
        if v>1
            t=t2;
        end
        
        % Calculate the PLA of template for dynamic time warping
        d1=t;
        d1=(d1-min(d1))/(max(d1)-min(d1)).*100;
        [y1 pla1]=PLA(d1,1,1);

        % Main Loop
        for j=1:length(anntime)-1
            %% SQI1: Direct compare
            % Calculate correlation coefficients based on the template
            % length
            beatbegin=anntime(j);
            beatend=anntime(j+1);
            % 07/11/2011 ADD max beat length <= 3s detection 
            if beatend-beatbegin>3*Fs
                beatend=beatbegin+3*Fs;
            end
            templatelength=length(t);
            if beatbegin+templatelength-1 > length(wave) || beatend > length(wave) || beatbegin < 1
                continue;
            end
            currentb = j;
            cc = corrcoef(t,wave(beatbegin:beatbegin+templatelength-1));
            c1(j) = cc(1,2);
            if (c1(j)<0)
                c1(j)=0;
            end
            sqimatrix(currentb,1)=int8(c1(j)*100);

            %% SQI2: Linear resampling
            % Calculate correlation coefficients based on the 
            % linear resampling (interp1)
            
            y=interp1(1:beatend-beatbegin, wave(beatbegin:beatend-1),1:(beatend-beatbegin-1)/(templatelength-1):(beatend-beatbegin),'spline');
            y(isnan(y))=0;
            cc=corrcoef(t,y);
            c2(j)=cc(1,2);
            if (c2(j)<0)
                c2(j)=0;
            end
            sqimatrix(currentb,2)=int8(c2(j)*100);

            %% SQI3: Dynamic Time Warping                
            % Calculate correlation coefficients based on the dynamic time
            % warping
            d2=wave(beatbegin:beatend-1);
            
            % if beat too long, set SQI = 0;
            if (length(d2)>length(d1)*10)
                c3(j)=0;
            else
                d2=(d2-min(d2))/(max(d2)-min(d2)).*100;
               [y2 pla2]=PLA(d2,1,1);

               [w ta tb] = simmx_dtw(y1,pla1,y2,pla2);
<<<<<<< HEAD
               try % try to use fast version if possible
                   [p,q,Dm] = dpfast(w);
               catch
                   [p,q,Dm] = dp_dtw(w);
=======
               try % try to use the fast version if possible
                   [p,q,Dm] = dpfast(w);
               catch
                   [p,q,Dm] = dp_dwt(w);
>>>>>>> 84e0e4be
               end
               [ym1, ym2, yout1] = draw_dtw(y1,pla1,p,y2,pla2,q); 
                cc=corrcoef(y1,ym2);
                c3(j)=cc(1,2);
                if (c3(j)<0)
                    c3(j)=0;
                end
            end
            sqimatrix(currentb,3)=int8(c3(j)*100);
                
            %% SQI4: Clipping detection   
            d2=wave(beatbegin:beatend-1);
            y=diff(d2);
            clipthreshold=0.5;
            c4(j)=int8(length(find(abs(y)>clipthreshold))/length(y)*100);
            sqimatrix(currentb,4)=c4(j);

            %% SQI: Combined

            sqibuf=[sqimatrix(currentb,1) sqimatrix(currentb,2) sqimatrix(currentb,3) sqimatrix(currentb,4)];
            if min(sqibuf)>=90
                annot{currentb}='E'; % Excellent
            else
                if length(find(sqibuf>=90))>=3 || (median(sqibuf(1:3))>=80 && sqibuf(1)>=50 && sqibuf(4)>=70) || min(sqibuf)>=70
                    annot{currentb}='A'; % Acceptable
                else
                    annot{currentb}='Q'; % Unacceptable
                end
            end
                
        end
    end
    
    template=t;
    valid=v;<|MERGE_RESOLUTION|>--- conflicted
+++ resolved
@@ -40,8 +40,7 @@
 % parameter instead of fixed fs = 125
 % 
 % 12-19-2017 Modified by Giulia Da Poian: replaced dp_dtw with dpfast 
-% 09-26-2018 Modified by Giulia Da Poian: try to use dpfast and if not
-% working switch to dp_dtw
+
 
 function [annot sqimatrix template valid] = PPG_SQI_buf(wave,anntime,template,windowlen,Fs)
 
@@ -138,17 +137,10 @@
                [y2 pla2]=PLA(d2,1,1);
 
                [w ta tb] = simmx_dtw(y1,pla1,y2,pla2);
-<<<<<<< HEAD
-               try % try to use fast version if possible
-                   [p,q,Dm] = dpfast(w);
-               catch
-                   [p,q,Dm] = dp_dtw(w);
-=======
                try % try to use the fast version if possible
                    [p,q,Dm] = dpfast(w);
                catch
                    [p,q,Dm] = dp_dwt(w);
->>>>>>> 84e0e4be
                end
                [ym1, ym2, yout1] = draw_dtw(y1,pla1,p,y2,pla2,q); 
                 cc=corrcoef(y1,ym2);
@@ -183,4 +175,4 @@
     end
     
     template=t;
-    valid=v;+valid=v;